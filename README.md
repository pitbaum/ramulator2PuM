--- conflicted
+++ resolved
@@ -120,11 +120,7 @@
 if env['HAVE_RAMULATOR2']:
   SimObject('Ramulator2.py', sim_objects=['Ramulator2'])
   Source('ramulator2.cc')
-<<<<<<< HEAD
-  DebugFlag('Ramulator2')
-=======
   DebugFlag("Ramulator2")
->>>>>>> 54a78621
 ```
 6. Create the Ramulator2 SimObject as the memory controller and specify the path to the Ramulator 2.0 configuration file in your gem5 configuration script, e.g.,
 ```python
